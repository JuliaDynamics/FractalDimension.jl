using Test
using FractalDimensions

defaultname(file) = uppercasefirst(replace(splitext(basename(file))[1], '_' => ' '))
testfile(file, testname=defaultname(file)) = @testset "$testname" begin; include(file); end
ENV["FRACTALDIMENSIONS_PROGRESS"] = false

@testset "FractalDimensions" begin
<<<<<<< HEAD
=======
    testfile("slope_fits.jl")
>>>>>>> b752dd03
    testfile("entropydim.jl")
    testfile("correlationdim.jl")
    testfile("roughness.jl")
    testfile("misc.jl")
    testfile("extremevalue.jl")
end<|MERGE_RESOLUTION|>--- conflicted
+++ resolved
@@ -6,10 +6,7 @@
 ENV["FRACTALDIMENSIONS_PROGRESS"] = false
 
 @testset "FractalDimensions" begin
-<<<<<<< HEAD
-=======
     testfile("slope_fits.jl")
->>>>>>> b752dd03
     testfile("entropydim.jl")
     testfile("correlationdim.jl")
     testfile("roughness.jl")
